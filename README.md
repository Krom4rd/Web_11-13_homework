<<<<<<< HEAD
# Homework 13 FastAPI. 
# Email varification, Recovery password, Cloud service, Limiter,
# Docker compose, Securyty
=======
# Homework 12 FastAPI authorization and authentication
>>>>>>> 17fb847a

**Installation and launch**

- [ ] **_Activate the virtual environment_**

    python -m venv (venv_name)

    venv\Scripts\activate.bat

- [ ] **_Install dependencies_**
 
    pip install -r requirements.txt

- [ ] **_Create .env file and fill it_**

    example in env_example

- [ ] **_Create and run Docker postgresql containers_**

    docker-compose up

- [ ] **_Perform migrations for postgresql_**

    alembic upgrade head
    
- [ ] **_Run server_**

    uvicorn app.main:app --reload

- [ ] **_To receive documentation, open:_**

    http://127.0.0.1:8000/docs

- [ ] **_Stop server_**

    press ctrl+c

- [ ] **_Stop and remove Docker containers_**

    docker-compose down
<|MERGE_RESOLUTION|>--- conflicted
+++ resolved
@@ -1,10 +1,7 @@
-<<<<<<< HEAD
 # Homework 13 FastAPI. 
 # Email varification, Recovery password, Cloud service, Limiter,
 # Docker compose, Securyty
-=======
-# Homework 12 FastAPI authorization and authentication
->>>>>>> 17fb847a
+
 
 **Installation and launch**
 
